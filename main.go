--- conflicted
+++ resolved
@@ -196,32 +196,9 @@
 	s.Name = p.Name
 	s.Directory = p.Directory
 	s.windows = make([]*Window, 0)
-<<<<<<< HEAD
-	return NewSessionRaw(s, writer)
-}
-
-// Creates a new Tmux Session with specific directory as the default dir. It kill any existing session with the provided name.
-func NewSessionOnDir(name string, directory string, writer io.Writer) *Session {
-	s := new(Session)
-	s.writer = writer
-	s.Name = name
-	s.windows = make([]*Window, 0)
-	s.directory = directory
-	return NewSessionRaw(s, writer)
-}
-
-func NewSessionRaw(s *Session, writer io.Writer) *Session {
-	var c string
-	if s.directory != "" {
-		c = " -c '" + s.directory + "'"
-	}
-	fmt.Fprintf(writer, "tmux kill-session -t \"%s\"\n", s.Name)
-	fmt.Fprintf(writer, "tmux new-session -d %s -s \"%s\" -n tmp\n", c, s.Name)
-=======
 
 	fmt.Fprintf(writer, "tmux kill-session -t \"%s\"\n", s.Name)
 	fmt.Fprintf(writer, newSessionCommandFromAttr(p)+"\n")
->>>>>>> 108e86ab
 	return s
 }
 
